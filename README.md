--- conflicted
+++ resolved
@@ -28,7 +28,7 @@
 Python Framework to make trades with Robinhood Private API.
 See this [blog post](https://medium.com/@rohanpai25/reversing-robinhood-free-accessible-automated-stock-trading-f40fba1e7d8b).
 
-## Current Features 
+## Current Features
 - Placing buy orders (`Robinhood.place_market_buy_order` and `Robinhood.place_limit_buy_order`)
 - Placing sell order (`Robinhood.place_market_sell_order` and `Robinhood.place_limit_sell_order`)
 - Fetch and cancel orders (`Robinhood.order_history` and `Robinhood.cancel_order`)
@@ -38,18 +38,8 @@
 - More coming soon
 
 ### How To Install:
-<<<<<<< HEAD
-Clone the repository into your project directory using:
+    pip install git+https://github.com/Jamonek/Robinhood.git
 
-    git clone https://github.com/Jamonek/Robinhood
-
-Then navigate to the cloned directory, where `setup.py` is located. Now run the following to install:
-
-    pip install .
-=======
-    pip install git+<url of this repo>
->>>>>>> 44c443a9
-    
 ### Converting to Python 3
 Project will work on both python 2 and python 3
 
